.TH "IPA LIST" "1" "20-Mar-2018" "" "ipa list Manual"
.SH NAME
ipa\-list \- Print a list of test files or test cases.
.SH SYNOPSIS
.B ipa list
[OPTIONS] [TEST_DIRS]...
.SH DESCRIPTION
Print a list of test files or test cases.
.PP
If verbose option selected, print all tests cases in
each test file, otherwise print the test files only.
.PP
If test_dirs supplied they will be used to search for
tests otherwise the default test directories are used.
.SH OPTIONS
.TP
<<<<<<< HEAD
=======
\fB\-\-no\-color\fP
Remove ANSI color and styling from output.
.TP
>>>>>>> 3b2ea731
\fB\-v,\fP \-\-verbose
.PP<|MERGE_RESOLUTION|>--- conflicted
+++ resolved
@@ -1,4 +1,4 @@
-.TH "IPA LIST" "1" "20-Mar-2018" "" "ipa list Manual"
+.TH "IPA LIST" "1" "28-Mar-2018" "" "ipa list Manual"
 .SH NAME
 ipa\-list \- Print a list of test files or test cases.
 .SH SYNOPSIS
@@ -14,11 +14,5 @@
 tests otherwise the default test directories are used.
 .SH OPTIONS
 .TP
-<<<<<<< HEAD
-=======
-\fB\-\-no\-color\fP
-Remove ANSI color and styling from output.
-.TP
->>>>>>> 3b2ea731
 \fB\-v,\fP \-\-verbose
 .PP