#
# spec file for package python-ipa
#
# Copyright (c) 2017 SUSE LINUX GmbH, Nuernberg, Germany.
#
# All modifications and additions to the file contributed by third parties
# remain the property of their copyright owners, unless otherwise agreed
# upon. The license for this file, and modifications and additions to the
# file, is the same license as for the pristine package itself (unless the
# license for the pristine package is not an Open Source License, in which
# case the license is the MIT License). An "Open Source License" is a
# license that conforms to the Open Source Definition (Version 1.9)
# published by the Open Source Initiative.

# Please submit bugfixes or comments via http://bugs.opensuse.org/
#

%{?!python_module:%define python_module() python-%{**} python3-%{**}}
%define skip_python2 1
%bcond_without test
Name:           python-ipa
<<<<<<< HEAD
Version:        0.1.0
=======
Version:        0.0.5
>>>>>>> 885a02ca
Release:        0
Summary:        Command line and API for testing custom images
License:        GPL-3.0+
Group:          Development/Languages/Python
Url:            https://github.com/SUSE/ipa
Source:         ipa-%{version}.tar.gz
BuildRequires:  fdupes
BuildRequires:  python-rpm-macros
BuildRequires:  %{python_module devel}
BuildRequires:  %{python_module setuptools}
%if %{with test}
BuildRequires:  %{python_module azurectl >= 3.0.1}
BuildRequires:  %{python_module boto3}
BuildRequires:  %{python_module click}
BuildRequires:  %{python_module coverage}
BuildRequires:  %{python_module flake8}
BuildRequires:  %{python_module paramiko}
BuildRequires:  %{python_module pytest}
BuildRequires:  %{python_module pytest-cov}
BuildRequires:  %{python_module PyYAML}
BuildRequires:  %{python_module testinfra}
BuildRequires:  %{python_module vcrpy}
%endif
Requires:       python-azurectl >= 3.0.1
Requires:       python-boto3
Requires:       python-click
Requires:       python-paramiko
Requires:       python-pytest
Requires:       python-PyYAML
Requires:       python-testinfra
BuildRoot:      %{_tmppath}/%{name}-%{version}-build
BuildArch:      noarch

%python_subpackages

%description
ipa provides a command line utility to test images in
the Public Cloud (AWS, Azure, GCE, etc.).

%prep
%setup -q -n ipa-%{version}

%build
%python_build

%install
%python_install
install -d -m 755 %{buildroot}/%{_mandir}/man1
install -m 644 man/man1/*.1 %{buildroot}/%{_mandir}/man1
%python_expand %fdupes %{buildroot}%{$python_sitelib}/ipa

%check
%if %{with test}
export LC_ALL=en_US.utf-8
export LANG=en_US.utf-8
%python_exec -m pytest --cov=ipa --ignore=tests/data
%endif

%files %{python_files}
%defattr(-,root,root)
%doc CHANGES.asciidoc CONTRIBUTING.asciidoc LICENSE README.asciidoc
%python3_only %doc %{_mandir}/man1/*
%python3_only %{_bindir}/ipa
%{python_sitelib}/*

%changelog<|MERGE_RESOLUTION|>--- conflicted
+++ resolved
@@ -19,11 +19,7 @@
 %define skip_python2 1
 %bcond_without test
 Name:           python-ipa
-<<<<<<< HEAD
 Version:        0.1.0
-=======
-Version:        0.0.5
->>>>>>> 885a02ca
 Release:        0
 Summary:        Command line and API for testing custom images
 License:        GPL-3.0+
