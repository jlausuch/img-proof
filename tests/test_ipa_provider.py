--- conflicted
+++ resolved
@@ -223,18 +223,30 @@
         assert mock_instance_running.call_count == 1
         assert mock_start_instance.call_count == 1
 
-<<<<<<< HEAD
+    @patch('ipa.ipa_utils.execute_ssh_command')
+    def test_provider_execute_ssh_command(self, mock_exec_cmd):
+        client = MagicMock()
+        mock_exec_cmd.return_value = 'command executed successfully!'
+
+        provider = IpaProvider(*args, **self.kwargs)
+        provider.log_file = 'fake_file.name'
+
+        with patch('builtins.open', create=True) as mock_open:
+            mock_open.return_value = MagicMock(spec=io.IOBase)
+            file_handle = mock_open.return_value.__enter__.return_value
+
+            provider.execute_ssh_command(client, 'python test.py')
+
+            file_handle.write.assert_has_calls([
+                call('\n'),
+                call('command executed successfully!')
+            ])
+
     @patch('ipa.ipa_utils.extract_archive')
     def test_provider_extract_archive(self, mock_extract_archive):
         client = MagicMock()
 
         mock_extract_archive.return_value = 'archive extracted successfully!'
-=======
-    @patch('ipa.ipa_utils.execute_ssh_command')
-    def test_provider_install_package(self, mock_exec_cmd):
-        client = MagicMock()
-        mock_exec_cmd.return_value = 'command executed successfully!'
->>>>>>> f3fe4ba1
 
         provider = IpaProvider(*args, **self.kwargs)
         provider.log_file = 'fake_file.name'
@@ -243,7 +255,6 @@
             mock_open.return_value = MagicMock(spec=io.IOBase)
             file_handle = mock_open.return_value.__enter__.return_value
 
-<<<<<<< HEAD
             provider.extract_archive(client, 'archive.tar.xz')
 
             file_handle.write.assert_has_calls([
@@ -255,15 +266,6 @@
             client, 'archive.tar.xz'
         )
 
-=======
-            provider.execute_ssh_command(client, 'python test.py')
-
-            file_handle.write.assert_has_calls([
-                call('\n'),
-                call('command executed successfully!')
-            ])
-
->>>>>>> f3fe4ba1
     @patch.object(IpaProvider, '_set_instance_ip')
     @patch.object(IpaProvider, '_stop_instance')
     @patch.object(IpaProvider, '_start_instance')
