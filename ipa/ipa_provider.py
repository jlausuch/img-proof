# -*- coding: utf-8 -*-

"""Base provider class for testing cloud images."""

# Copyright (c) 2017 SUSE LLC
#
# This file is part of ipa. Ipa provides an api and command line
# utilities for testing images in the Public Cloud.
#
# This program is free software: you can redistribute it and/or modify
# it under the terms of the GNU General Public License as published by
# the Free Software Foundation, either version 3 of the License, or
# (at your option) any later version.
#
# This program is distributed in the hope that it will be useful,
# but WITHOUT ANY WARRANTY; without even the implied warranty of
# MERCHANTABILITY or FITNESS FOR A PARTICULAR PURPOSE.  See the
# GNU General Public License for more details.
#
# You should have received a copy of the GNU General Public License
# along with this program.  If not, see <http://www.gnu.org/licenses/>.

import json
import logging
import os
import shlex
import time

import pytest

from collections import defaultdict
from datetime import datetime

from ipa import ipa_utils
from ipa.ipa_constants import (
    IPA_CONFIG_FILE,
    IPA_HISTORY_FILE,
    IPA_RESULTS_PATH,
    NOT_IMPLEMENTED,
    TEST_PATHS
)
from ipa.ipa_opensuse_leap import openSUSE_Leap
from ipa.ipa_sles import SLES
from ipa.ipa_exceptions import (
    IpaProviderException,
    IpaSSHException,
    IpaUtilsException
)
from ipa.results_plugin import Report


class IpaProvider(object):
    """
    Base provider class.

    Provides methods for testing images. Cloud provider
    modules extend the base class and implement cloud
    specific methods for launching and managing instances.
    """

    def __init__(self,
                 provider,
                 cleanup=None,
                 config=None,
                 description=None,
                 distro_name=None,
                 early_exit=None,
                 history_log=None,
                 image_id=None,
                 instance_type=None,
                 log_level=None,
                 no_default_test_dirs=False,
                 provider_config=None,
                 region=None,
                 results_dir=None,
                 running_instance_id=None,
                 test_dirs=None,
                 test_files=None):
        """Initialize base provider class."""
        super(IpaProvider, self).__init__()
        log_level = log_level or logging.INFO
        self.logger = logging.getLogger('ipa')
        self.logger.setLevel(log_level)

        console_handler = logging.StreamHandler()
        console_handler.setLevel(log_level)
        console_handler.setFormatter(logging.Formatter('%(message)s'))

        self.logger.addHandler(console_handler)

        # Get ipa ini config file
        self.config = config or IPA_CONFIG_FILE
        self.ipa_config = ipa_utils.get_config(self.config)
        self.logger.debug('Using ipa config file: %s' % self.config)

        self.description = description
        self.host_key_fingerprint = None
        self.instance_ip = None
        self.provider = provider

        self.cleanup = self._get_value(cleanup)
        self.distro_name = self._get_value(distro_name)
        self.early_exit = self._get_value(early_exit)
        self.image_id = self._get_value(image_id)
        self.instance_type = self._get_value(instance_type)
        self.running_instance_id = self._get_value(running_instance_id)
        self.test_files = list(self._get_value(test_files, default=[]))

        self.history_log = self._get_value(
            history_log,
            config_key='history_log',
            default=IPA_HISTORY_FILE
        )

        self.provider_config = self._get_value(
            provider_config,
            config_key='provider_config'
        )
        if self.provider_config:
            self.provider_config = os.path.expanduser(self.provider_config)

        self.region = self._get_value(
            region,
            config_key='region'
        )

        self.results = {
            "tests": [],
            "summary": defaultdict(
                int,
                {"duration": 0, "passed": 0, "num_tests": 0}
            )
        }

        self.results_dir = os.path.expanduser(
            self._get_value(
                results_dir,
                config_key='results_dir',
                default=IPA_RESULTS_PATH
            )
        )

        if not self.distro_name:
            raise IpaProviderException(
                'Distro name is required.'
            )
        else:
            self.distro_name = self.distro_name.lower()

        if not self.image_id and not self.running_instance_id:
            raise IpaProviderException(
                'Image ID or running instance is required.'
            )

        self._parse_test_files(test_dirs, no_default_test_dirs)

    def _get_instance(self):
        raise NotImplementedError(NOT_IMPLEMENTED)

    def _get_instance_state(self):
        raise NotImplementedError(NOT_IMPLEMENTED)

    def _get_ssh_client(self):
        """Return a new or existing SSH client for given ip."""
        return ipa_utils.get_ssh_client(
            self.instance_ip,
            self.ssh_private_key,
            self.ssh_user
        )

    def _get_value(self, arg, config_key=None, default=None):
        """Return the correct value for the given arg."""
        value = default

        if arg or arg is False:
            value = arg

        elif config_key:
            with ipa_utils.ignored(IpaUtilsException):
                value = ipa_utils.get_from_config(
                    self.ipa_config,
                    self.provider,
                    'ipa',
                    config_key
                )

        return value

    def _is_instance_running(self):
        raise NotImplementedError(NOT_IMPLEMENTED)

    def _launch_instance(self):
        raise NotImplementedError(NOT_IMPLEMENTED)

    def _log_info(self):
        """Output test run information to top of log file."""
        self.results['info'] = {
            'platform': self.provider,
            'region': self.region,
            'distro': self.distro_name,
            'image': self.image_id,
            'instance': self.running_instance_id,
            'timestamp': self.time_stamp,
            'log_file': self.log_file,
            'results_file': self.results_file
        }

        with open(self.log_file, 'a') as log_file:
            log_file.write(
                '\n'.join(
                    '%s: %s' % (key, val) for key, val
                    in self.results['info'].items()
                )
            )
            log_file.write('\n')

    def _merge_results(self, results):
        """Combine results of test run with exisiting dict."""
        self.results['tests'] += results['tests']

        for key, value in results['summary'].items():
            self.results['summary'][key] += value

    def _parse_test_files(self, test_dirs, no_default_test_dirs):
        """
        Collect all test dirs and expand test files.

        The test files are expanded to absolute paths given
        test names and a list of availble test dirs to use.
        """
        self.test_dirs = set()
        if test_dirs:
            # Command line arg
            self.test_dirs.update(test_dirs.split(','))

        with ipa_utils.ignored(IpaUtilsException):
            # ipa config arg
            test_dirs = ipa_utils.get_from_config(
                self.ipa_config,
                self.provider,
                'ipa',
                'test_dirs'
            )

            if test_dirs:
                self.test_dirs.update(test_dirs.split(','))

        if not no_default_test_dirs:
            self.test_dirs.update(TEST_PATHS)

        # Confirm all test dir paths are absolute, unique and
        # normalized (remove redundant slashes .../ ...// etc.)
        self.test_dirs = set(
            os.path.normpath(
                os.path.expanduser(test_dir)
            ) for test_dir in self.test_dirs
        )

        if not self.test_dirs:
            raise IpaProviderException(
                'At least one test directory is required.'
            )

        self.test_files = ipa_utils.expand_test_files(
            self.test_dirs,
            self.test_files
        )

    def _run_tests(self, tests, ssh_config):
        """Run the test suite on the image."""
        options = []
        if self.early_exit:
            options.append('-x')

        args = '-v {} --ssh-config={} --hosts={} --provider={} ' \
            '--region="{}" {}'.format(
                ' '.join(options),
                ssh_config,
                self.instance_ip,
                self.results['info']['platform'].lower(),
                self.results['info']['region'],
                ' '.join(tests)
            )

        # Print output captured to log file for test run
        print(
            '\nTest directories:\n{}\n'.format(
                '\n'.join(self.test_dirs)
            )
        )
        print('Arguments:\n{}\n'.format(args))

        cmds = shlex.split(args)
        plugin = Report()
        result = pytest.main(cmds, plugins=[plugin])
        self._merge_results(plugin.report)

        return result

    def _save_results(self):
        """Save results dictionary to json file."""
        with open(self.results_file, 'w') as results_file:
            json.dump(self.results, results_file)

    def _set_distro(self):
        """Determine distro for image and create instance of class."""
        if self.distro_name == 'sles':
            self.distro = SLES()
        elif self.distro_name == 'opensuse_leap':
            self.distro = openSUSE_Leap()
        else:
            raise IpaProviderException(
                'Distribution: %s, not supported.' % self.distro_name
            )

    def _set_image_id(self):
        raise NotImplementedError(NOT_IMPLEMENTED)

    def _set_instance_ip(self):
        raise NotImplementedError(NOT_IMPLEMENTED)

    def _set_results_dir(self):
        """Create results directory if not exists."""
        self.results_dir = os.path.join(
            self.results_dir,
            self.provider,
            self.image_id,
            self.running_instance_id
        )

        try:
            os.makedirs(self.results_dir)
        except OSError as error:
            if not os.path.isdir(self.results_dir):
                raise IpaProviderException(
                    'Unable to create ipa results directory: %s' % error
                )

        self.time_stamp = datetime.now().strftime('%Y%m%d%H%M%S')
        self.log_file = ''.join(
            [self.results_dir, os.sep, self.time_stamp, '.log']
        )
        self.logger.debug('Created log file %s' % self.log_file)

        self.results_file = ''.join(
            [self.results_dir, os.sep, self.time_stamp, '.results']
        )
        self.logger.debug('Created results file %s' % self.results_file)

    def _start_instance(self):
        """Start the instance."""
        raise NotImplementedError(NOT_IMPLEMENTED)

    def _start_instance_if_stopped(self):
        """Start instance if stopped."""
        if not self._is_instance_running():
            self.logger.info('Starting instance')
            self._start_instance()

    def _stop_instance(self):
        """Stop the instance."""
        raise NotImplementedError(NOT_IMPLEMENTED)

    def _terminate_instance(self):
        """Terminate the instance."""
        raise NotImplementedError(NOT_IMPLEMENTED)

    def _update_history(self):
        """Save the current test information to history json."""
        ipa_utils.update_history_log(
            self.history_log,
            description=self.description,
            test_log=self.log_file
        )

    def _wait_on_instance(self, state, attempts=30):
        """Wait until instance is in given state."""
        current_state = 'Undefined'
        while attempts:
            current_state = self._get_instance_state()

            if state == current_state:
                return

            attempts -= 1
            time.sleep(10)

        raise IpaProviderException(
            'Instance has not arrived at the given state: {state}'.format(
                state=state
            )
        )

<<<<<<< HEAD
    def extract_archive(self, client, archive_path):
        """Extract the archive files using the client in the current path."""
        try:
            out = ipa_utils.extract_archive(client, archive_path)
        except Exception as error:
            raise IpaProviderException(
                'Failed to extract archive, "{0}": {1}.'.format(
                    archive_path, error
=======
    def execute_ssh_command(self, client, command):
        """Execute the provided command and log output."""
        try:
            out = ipa_utils.execute_ssh_command(client, command)
        except Exception as error:
            raise IpaProviderException(
                'Command: "{0}", failed execution: {1}.'.format(
                    command, error
>>>>>>> f3fe4ba1
                )
            )
        else:
            with open(self.log_file, 'a') as log_file:
                log_file.write('\n')
                log_file.write(out)

    def hard_reboot_instance(self):
        """Stop then start the instance."""
        self._stop_instance()
        self._start_instance()
        self._set_instance_ip()
        self.logger.debug('IP of instance: %s' % self.instance_ip)
        ipa_utils.clear_cache()

    def install_package(self, client, package):
        """
        Install package using distro specific install method.
        """
        try:
            out = self.distro.install_package(client, package)
        except Exception as error:
            raise IpaProviderException(
                'Failed installing package, "{0}"; {1}.'.format(
                    package, error
                )
            )
        else:
            with open(self.log_file, 'a') as log_file:
                log_file.write('\n')
                log_file.write(out)

    def test_image(self):
        """
        The entry point for testing an image.

        Creates new or initiates existing instance. Runs
        test suite on instance. Collects and returns
        results in json format.

        Returns:
            A tuple with the exit code and results json.
        """
        if self.running_instance_id:
            # Use existing instance
            self._start_instance_if_stopped()
            self._set_image_id()
        else:
            # Launch new instance
            self.logger.info('Launching new instance')
            self._launch_instance()
            self.logger.debug('ID of instance: %s' % self.running_instance_id)

        self._set_instance_ip()
        self.logger.debug('IP of instance: %s' % self.instance_ip)

        try:
            # Ensure instance running and SSH connection
            # can be established prior to testing instance.
            client = self._get_ssh_client()
            self.host_key_fingerprint = ipa_utils.get_host_key_fingerprint(
                client
            )
        except IpaSSHException as error:
            raise IpaProviderException(
                'Unable to connect to instance: %s' % error
            )
        except Exception as error:
            raise IpaProviderException(
                'An error occurred retrieving host key: %s' % error
            )

        self._set_results_dir()
        self._set_distro()
        self._log_info()

        status = 0
        with ipa_utils.ssh_config(self.ssh_user, self.ssh_private_key)\
                as ssh_config:
            for item in self.test_files:
                if item == 'test_hard_reboot':
                    self.logger.info('Testing hard reboot')
                    try:
                        self.hard_reboot_instance()
                        client = self._get_ssh_client()

                        if self.host_key_fingerprint != \
                                ipa_utils.get_host_key_fingerprint(client):
                            raise Exception('Host key has changed.')
                    except IpaSSHException as error:
                        raise IpaProviderException(
                            'Unable to connect to instance after '
                            'hard reboot: %s' % error
                        )
                    except Exception as error:
                        raise IpaProviderException(
                            'Instance failed hard reboot: %s' % error
                        )

                elif item == 'test_soft_reboot':
                    self.logger.info('Testing soft reboot')
                    try:
                        self.distro.reboot(self._get_ssh_client())
                        client = self._get_ssh_client()

                        if self.host_key_fingerprint != \
                                ipa_utils.get_host_key_fingerprint(client):
                            raise Exception('Host key has changed.')
                    except IpaSSHException as error:
                        raise IpaProviderException(
                            'Unable to connect to instance after '
                            'soft reboot: %s' % error
                        )
                    except Exception as error:
                        raise IpaProviderException(
                            'Instance failed soft reboot: %s' % error
                        )

                elif item == 'test_update':
                    self.logger.info('Testing update')
                    try:
                        out = self.distro.update(self._get_ssh_client())
                    except Exception as error:
                        raise IpaProviderException(
                            'Instance failed to update: %s' % error
                        )
                    with open(self.log_file, 'a') as log_file:
                        log_file.write(out)

                elif isinstance(item, set):
                    self.logger.info('Running tests %s' % ' '.join(item))
                    with open(self.log_file, 'a') as log_file:
                        with ipa_utils.redirect_output(log_file):
                            # Run tests
                            result = self._run_tests(item, ssh_config)
                            status = status or result

                else:
                    raise IpaProviderException(
                        'Invalid test item in list: %s' % item
                    )

                if status and self.early_exit:
                    break

        # If tests pass and cleanup flag is none, or
        # cleanup flag is true, terminate instance.
        if status == 0 and self.cleanup is None or self.cleanup:
            self.logger.info(
                'Terminating instance %s' % self.running_instance_id
            )
            self._terminate_instance()

        self._save_results()
        self._update_history()

        # Return status and results json
        return status, self.results<|MERGE_RESOLUTION|>--- conflicted
+++ resolved
@@ -391,7 +391,21 @@
             )
         )
 
-<<<<<<< HEAD
+    def execute_ssh_command(self, client, command):
+        """Execute the provided command and log output."""
+        try:
+            out = ipa_utils.execute_ssh_command(client, command)
+        except Exception as error:
+            raise IpaProviderException(
+                'Command: "{0}", failed execution: {1}.'.format(
+                    command, error
+                )
+            )
+        else:
+            with open(self.log_file, 'a') as log_file:
+                log_file.write('\n')
+                log_file.write(out)
+
     def extract_archive(self, client, archive_path):
         """Extract the archive files using the client in the current path."""
         try:
@@ -400,18 +414,9 @@
             raise IpaProviderException(
                 'Failed to extract archive, "{0}": {1}.'.format(
                     archive_path, error
-=======
-    def execute_ssh_command(self, client, command):
-        """Execute the provided command and log output."""
-        try:
-            out = ipa_utils.execute_ssh_command(client, command)
-        except Exception as error:
-            raise IpaProviderException(
-                'Command: "{0}", failed execution: {1}.'.format(
-                    command, error
->>>>>>> f3fe4ba1
                 )
             )
+
         else:
             with open(self.log_file, 'a') as log_file:
                 log_file.write('\n')
