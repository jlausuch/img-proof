--- conflicted
+++ resolved
@@ -39,7 +39,7 @@
 test_requirements = [
     'coverage',
     'flake8',
-    'pytest-cov'
+    'pytest-cov',
     'vcrpy'
 ]
 
@@ -71,13 +71,7 @@
         ]
     },
     include_package_data=True,
-<<<<<<< HEAD
-    dependency_links=[
-        'git+https://github.com/SUSE/azurectl.git@master#egg=azurectl-3.0.1',
-    ],
-=======
     python_requires='>=3.4',
->>>>>>> d7c7a272
     install_requires=requirements,
     extras_require={
         'dev': dev_requirements,
